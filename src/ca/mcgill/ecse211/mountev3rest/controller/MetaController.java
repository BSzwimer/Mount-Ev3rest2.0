--- conflicted
+++ resolved
@@ -55,14 +55,8 @@
     Button.waitForAnyPress();
 
     DomainController controller = new DomainController();
-<<<<<<< HEAD
     controller.testNavigation(true, 0, points, lcd);
     // controller.grabRings(0);
-=======
-  //  controller.testNavigation(true, 0, points, lcd);
-     controller.grabRings(0);
->>>>>>> a3374f75
-    //controller.testColorDetection(lcd);
     System.exit(0);
   }
 
