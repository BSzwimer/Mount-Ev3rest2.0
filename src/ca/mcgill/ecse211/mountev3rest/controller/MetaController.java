package ca.mcgill.ecse211.mountev3rest.controller;

import java.io.IOException;
import java.util.Map;
import org.json.simple.parser.ParseException;
import ca.mcgill.ecse211.WiFiClient.WifiConnection;
import ca.mcgill.ecse211.mountev3rest.navigation.OdometerException;
import ca.mcgill.ecse211.mountev3rest.sensor.PollerException;
import ca.mcgill.ecse211.mountev3rest.util.ArmController;
import ca.mcgill.ecse211.mountev3rest.util.CoordinateMap;
import lejos.hardware.Button;
import lejos.hardware.ev3.LocalEV3;
import lejos.hardware.lcd.TextLCD;
import lejos.hardware.motor.EV3LargeRegulatedMotor;

/**
 * Performs all the high level tasks required to complete the overall routine.
 * 
 * The {@code MetaController} class represents the high level of the controller. This class's
 * concern is to ensure that the robot completes the entire routine consisting of reaching a tree of
 * rings, obtaining the rings, and returning them back to the initial location. To achieve this
 * goal, the {@code MetaController} determines which calls should be made to the
 * {@code DomainController} and how the robot should react to the outcome of those calls. The
 * {@code DomainController} class in turn handles the subtleties of each subtask.
 * 
 * Additionally, the {@code MetaController} makes sure that the appropriate external conditions are
 * met before requesting that a given subtask is performed. These external conditions are defined by
 * the executor of the subtask (usually the {@code DomainController}).
 * 
 * @see MetaController
 * 
 * @author angelortiz
 *
 */
public class MetaController {

  // Constants
  private static final String SERVER_IP = "192.168.2.23";
  private static final int TEAM_NUMBER = 11;
  private static final boolean ENABLE_DEBUG_WIFI_PRINT = true;

  public static void main(String[] args) throws OdometerException, PollerException {
    //CoordinateMap map = getWiFiData();

    //System.out.println(String.format("Tunnel: LL[%d, %d]  UR[%d, %d]", map.TN_LL_x, map.TN_LL_y,
    //    map.TN_UR_x, map.TN_UR_y));

    //double[][] points = {{3.5, 1.5}, {3.5, 3.5}};

    TextLCD lcd = LocalEV3.get().getTextLCD();

    lcd.drawString("Press any button", 0, 3);
    lcd.drawString("    to start.   ", 0, 4);

    Button.waitForAnyPress();

    DomainController controller = new DomainController();
<<<<<<< HEAD
    // controller.testNavigation(true, 0, points, lcd);
    // controller.grabRings(0);
    controller.testColorDetection(lcd);

=======
    //controller.testNavigation(true, 0, points, lcd);
    controller.grabRings(0);
    //controller.testColorDetection(lcd);
    
>>>>>>> 5482cbad
    System.exit(0);
  }

  // Attributes
  DomainController domainController;
  CoordinateMap map;
  int ringCapacity;
  int ringsLeft;
  boolean ringsIdentified;
  int[][] ringMap;

  /**
   * Creates a high level controller that can perform ring collection as a set of subtasks.
   * 
   * @param totalRings Total rings to be found in the tree.
   */
  public MetaController(int totalRings) {
    this.ringsLeft = totalRings;
    ringsIdentified = false;
    ringMap = new int[4][2];

    // domainController = new DomainController();
    // map = new CoordinateMap();
  }

  /**
   * Performs all the required subtasks involved in the ring collection routine. The method runs on
   * an infinite loop that exits when all the rings have been collected.
   */
  public void run() {
    // Get Wi-Fi information.
    // Map map = new WifiClass().getInfo();

    // Create controller.
    // domainController = new DomainController();


    // START RING SEARCH ROUTINE
    /*
     * domainController.localize();
     * 
     * while (ringsLeft > 0) { domainController.crossTunnel(Map.BR_LL, Map.BR_UR, false);
     * domainController.approachTree(Map.T_LL, Map.T_UR);
     * 
     * if (!ringsIdentified) { domainController.identifyRings(ringMap); ringsIdentified = true; }
     * 
     * domainController.grabRings(); domainController.crossTunnel(Map.BR_LL, Map.BR_UR, true);
     * ringsLeft -= ringCapacity; }
     */

  }

  @SuppressWarnings("rawtypes")
  private static CoordinateMap getWiFiData() {
    WifiConnection conn = new WifiConnection(SERVER_IP, TEAM_NUMBER, ENABLE_DEBUG_WIFI_PRINT);
    Map data = null;
    try {
      data = conn.getData();
    } catch (IOException | ParseException e) {
      e.printStackTrace();
    }

    return new CoordinateMap(data, TEAM_NUMBER);
  }

}<|MERGE_RESOLUTION|>--- conflicted
+++ resolved
@@ -55,17 +55,9 @@
     Button.waitForAnyPress();
 
     DomainController controller = new DomainController();
-<<<<<<< HEAD
     // controller.testNavigation(true, 0, points, lcd);
     // controller.grabRings(0);
     controller.testColorDetection(lcd);
-
-=======
-    //controller.testNavigation(true, 0, points, lcd);
-    controller.grabRings(0);
-    //controller.testColorDetection(lcd);
-    
->>>>>>> 5482cbad
     System.exit(0);
   }
 
