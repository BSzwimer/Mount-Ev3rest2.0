package ca.mcgill.ecse211.mountev3rest.util;

import javax.swing.undo.UndoableEditSupport;
import org.omg.CORBA.Current;
import ca.mcgill.ecse211.mountev3rest.navigation.Navigation;
import ca.mcgill.ecse211.mountev3rest.sensor.ColorDetector;
import ca.mcgill.ecse211.mountev3rest.sensor.LightPoller;
import ca.mcgill.ecse211.mountev3rest.sensor.UltrasonicPoller;
import lejos.hardware.Button;
import lejos.hardware.motor.EV3LargeRegulatedMotor;
import lejos.hardware.motor.EV3MediumRegulatedMotor;

/**
 * Provides a set of methods to perform the basic subtasks required for ring collection.
 * 
 * Among the facilities provided by the {@code ArmController} class are ring identification, and
 * ring retrieval.
 * 
 * @author angelortiz
 *
 */
public class ArmController {

  // Constants
  private static final int DISTANCE_TO_TREE = 5; // TODO

  private EV3MediumRegulatedMotor colorSensorMotor;
  private EV3MediumRegulatedMotor armMotor;
  private EV3LargeRegulatedMotor leftMotor;
  private EV3LargeRegulatedMotor rightMotor;
  private Navigation navigation;
  private LightPoller lightPoller;
  private ColorDetector colorDetector;

  /**
   * Creates an {@code ArmController} that will operate on the provided motors.
   * 
   * @param motor1 Motor that will be used to control the height of the base on the arm.
   * @param motor2 Motor that will be used to control the displacement of the base on the arm.
   */
  public ArmController(EV3MediumRegulatedMotor colorSensorMotor, EV3MediumRegulatedMotor armMotor,
      EV3LargeRegulatedMotor leftMotor, EV3LargeRegulatedMotor rightMotor, Navigation navigation,
      ColorDetector colorDetector) {
    this.colorSensorMotor = colorSensorMotor;
    this.armMotor = armMotor;
    this.leftMotor = leftMotor;
    this.rightMotor = rightMotor;
    this.navigation = navigation;
    this.colorDetector = colorDetector;
  }

  /**
   * Moves the arm to one of three predefined positions. Each of the positions provides the robot
   * with a different total height or length which might be required to perform a particular task
   * like crossing a tunnel. The encoding of the positions is as follows:
   * <ul>
   * <li>2 = High</li>
   * <li>1 = Medium</li>
   * <li>0 = Low</li>
   * </ul>
   * 
   * @param height Position to set the arm to.
   */
  public void ajustHeight(int height) {
    // TODO
  }

  /**
   * Swipes the arm across the height of one the tree's faces and identifies any rings and their
   * color. This method assumes that the robot is already facing directly into the tree face to
   * analyze when it is called.
   * 
   * @return A two element list with color of the ring found in the high and low level of the tree
   *         face. Color encoding is as defined in the {@code ColorDetector} class.
   * @see ColorDetector
   */
  public int[] identifyRings() {
    // TODO
    return new int[1];
  }

  /**
   * Gets a ring from the tree face that the robot is looking at when the method is called. This
   * method assumes that the robot is already properly aligned with the corresponding tree face. A
   * number of beeps is produced before the ring is grabbed corresponding to the color of the ring
   * as defined by the {@code ColorDetector}'s encoding.
   * 
   * @param position Position of the ring to get, 1 for high or 0 for low.
   * @see ColorDetector
   */
  public void getRing() {


    armMotor.setSpeed(50);
    armMotor.rotate(100, false);

    leftMotor.setSpeed(50);
    rightMotor.setSpeed(50);


    leftMotor.rotate(Navigation.convertDistance(navigation.WHEEL_RADIUS, 15), true);
    rightMotor.rotate(Navigation.convertDistance(navigation.WHEEL_RADIUS, 15), false);

<<<<<<< HEAD
    boolean changeDirection = true; 
    while (true) {
    		int counter = 0; 
    		int color = 5; 
    		
    		
    		if(changeDirection) {
    			colorSensorMotor.setSpeed(10);
    			colorSensorMotor.rotate(50, false);
    			changeDirection = false;
    		}
    		else {
    			colorSensorMotor.setSpeed(10);
    			colorSensorMotor.rotate(-50, false);
    			changeDirection = true; 
    		}
    		
    		color = colorDetector.getColor(); 
    		if (color != 5) {
    			System.out.println(color); 
    			break; 
    		}
    		
    		counter++; 
    		
    		if (counter>= 6) {
    			break; 
    		}
    	
=======


    boolean changeDirection = true;
    while (true) {
      int counter = 0;
      int color = 5;


      if (changeDirection) {
        colorSensorMotor.setSpeed(10);
        colorSensorMotor.rotate(-50, false);
        changeDirection = false;
      } else {
        colorSensorMotor.setSpeed(10);
        colorSensorMotor.rotate(50, false);
        changeDirection = true;
      }

      color = colorDetector.getColor();
      if (color != 5) {
        System.out.println(color);
        break;
      }

      counter++;

      if (counter >= 6) {
        break;
      }

>>>>>>> a488ebd1
    }



    // while (true) {
    //
    // int counter = 0;
    // colorSensorMotor.setSpeed(20);
    //
    // boolean goingUp = true;
    // if (goingUp) {
    // colorSensorMotor.rotate(50);
    // goingUp = false;
    // } else {
    // colorSensorMotor.rotate(-50);
    // goingUp = true;
    // }
    //
    // int currentColor = 0;
    //
    // while (colorSensorMotor.isMoving()) {
    //
    // currentColor = colorDetector.getColor();
    // if (currentColor != 0) {
    // break;
    // }
    //
    // try {
    // Thread.sleep(20);
    // } catch (InterruptedException e) {
    //
    // e.printStackTrace();
    // }
    // }
    //
    // counter++;
    // if (counter>=6)
    // {
    // break;
    // }
    //
    // }



    // not tested yet, however much we want to open up the arm before approaching the tree


    // should be infront of the tree
    armMotor.setSpeed(50);
    armMotor.rotate(-100, false);

    // back the fuckupppp
    leftMotor.rotate(Navigation.convertDistance(navigation.WHEEL_RADIUS, -15), true);
    rightMotor.rotate(Navigation.convertDistance(navigation.WHEEL_RADIUS, -15), false);
  }

  /**
   * Releases the ring being carried by the robot on the arm if any.
   */
  public void releaseRing() {
    // TODO
  }

}<|MERGE_RESOLUTION|>--- conflicted
+++ resolved
@@ -101,7 +101,6 @@
     leftMotor.rotate(Navigation.convertDistance(navigation.WHEEL_RADIUS, 15), true);
     rightMotor.rotate(Navigation.convertDistance(navigation.WHEEL_RADIUS, 15), false);
 
-<<<<<<< HEAD
     boolean changeDirection = true; 
     while (true) {
     		int counter = 0; 
@@ -130,39 +129,7 @@
     		if (counter>= 6) {
     			break; 
     		}
-    	
-=======
 
-
-    boolean changeDirection = true;
-    while (true) {
-      int counter = 0;
-      int color = 5;
-
-
-      if (changeDirection) {
-        colorSensorMotor.setSpeed(10);
-        colorSensorMotor.rotate(-50, false);
-        changeDirection = false;
-      } else {
-        colorSensorMotor.setSpeed(10);
-        colorSensorMotor.rotate(50, false);
-        changeDirection = true;
-      }
-
-      color = colorDetector.getColor();
-      if (color != 5) {
-        System.out.println(color);
-        break;
-      }
-
-      counter++;
-
-      if (counter >= 6) {
-        break;
-      }
-
->>>>>>> a488ebd1
     }
 
 
